// Copyright 2017-2019 Parity Technologies (UK) Ltd.
// This file is part of Substrate.

// Substrate is free software: you can redistribute it and/or modify
// it under the terms of the GNU General Public License as published by
// the Free Software Foundation, either version 3 of the License, or
// (at your option) any later version.

// Substrate is distributed in the hope that it will be useful,
// but WITHOUT ANY WARRANTY; without even the implied warranty of
// MERCHANTABILITY or FITNESS FOR A PARTICULAR PURPOSE.  See the
// GNU General Public License for more details.

// You should have received a copy of the GNU General Public License
// along with Substrate.  If not, see <http://www.gnu.org/licenses/>.

//! The Substrate runtime. This can be compiled with #[no_std], ready for Wasm.

#![cfg_attr(not(feature = "std"), no_std)]

#[cfg(feature = "std")]
pub mod genesismap;
pub mod system;

use rstd::{prelude::*, marker::PhantomData};
use parity_codec::{Encode, Decode, Input};

use primitives::Blake2Hasher;
use trie_db::{TrieMut, Trie};
use substrate_trie::{TrieDB, TrieDBMut, PrefixedMemoryDB};

use substrate_client::{
	runtime_api as client_api, block_builder::api as block_builder_api, decl_runtime_apis,
	impl_runtime_apis,
};
use runtime_primitives::{
	ApplyResult, transaction_validity::TransactionValidity,
	create_runtime_str,
	traits::{
		BlindCheckable, BlakeTwo256, Block as BlockT, Extrinsic as ExtrinsicT,
		GetNodeBlockType, GetRuntimeBlockType, AuthorityIdFor, Verify,
	},
};
use runtime_version::RuntimeVersion;
pub use primitives::hash::H256;
use primitives::{sr25519, OpaqueMetadata};
#[cfg(any(feature = "std", test))]
use runtime_version::NativeVersion;
use inherents::{CheckInherentsResult, InherentData};
use cfg_if::cfg_if;

/// Test runtime version.
pub const VERSION: RuntimeVersion = RuntimeVersion {
	spec_name: create_runtime_str!("test"),
	impl_name: create_runtime_str!("parity-test"),
	authoring_version: 1,
	spec_version: 1,
	impl_version: 1,
	apis: RUNTIME_API_VERSIONS,
};

fn version() -> RuntimeVersion {
	VERSION
}

/// Native version.
#[cfg(any(feature = "std", test))]
pub fn native_version() -> NativeVersion {
	NativeVersion {
		runtime_version: VERSION,
		can_author_with: Default::default(),
	}
}

/// Calls in transactions.
#[derive(Clone, PartialEq, Eq, Encode, Decode)]
#[cfg_attr(feature = "std", derive(Debug))]
pub struct Transfer {
	pub from: AccountId,
	pub to: AccountId,
	pub amount: u64,
	pub nonce: u64,
}

impl Transfer {
	/// Convert into a signed extrinsic.
	#[cfg(feature = "std")]
	pub fn into_signed_tx(self) -> Extrinsic {
		let signature = keyring::AccountKeyring::from_public(&self.from)
			.expect("Creates keyring from public key.").sign(&self.encode()).into();
		Extrinsic::Transfer(self, signature)
	}
}

/// Extrinsic for test-runtime.
#[derive(Clone, PartialEq, Eq, Encode, Decode)]
#[cfg_attr(feature = "std", derive(Debug))]
pub enum Extrinsic {
	AuthoritiesChange(Vec<AuthorityId>),
	Transfer(Transfer, AccountSignature),
	IncludeData(Vec<u8>),
}

#[cfg(feature = "std")]
impl serde::Serialize for Extrinsic
{
	fn serialize<S>(&self, seq: S) -> Result<S::Ok, S::Error> where S: ::serde::Serializer {
		self.using_encoded(|bytes| seq.serialize_bytes(bytes))
	}
}

impl BlindCheckable for Extrinsic {
	type Checked = Self;

	fn check(self) -> Result<Self, &'static str> {
		match self {
			Extrinsic::AuthoritiesChange(new_auth) => Ok(Extrinsic::AuthoritiesChange(new_auth)),
			Extrinsic::Transfer(transfer, signature) => {
				if runtime_primitives::verify_encoded_lazy(&signature, &transfer, &transfer.from) {
					Ok(Extrinsic::Transfer(transfer, signature))
				} else {
					Err(runtime_primitives::BAD_SIGNATURE)
				}
			},
			Extrinsic::IncludeData(data) => Ok(Extrinsic::IncludeData(data)),
		}
	}
}

impl ExtrinsicT for Extrinsic {
	fn is_signed(&self) -> Option<bool> {
		Some(true)
	}
}

impl Extrinsic {
	pub fn transfer(&self) -> &Transfer {
		match self {
			Extrinsic::Transfer(ref transfer, _) => transfer,
			_ => panic!("cannot convert to transfer ref"),
		}
	}
}

<<<<<<< HEAD
// The identity type used by authorities.
pub type AuthorityId = sr25519::Public;
// The signature type used by authorities.
pub type AuthoritySignature = sr25519::Signature;
/// An identifier for an account on this system.
pub type AccountId = sr25519::Public;
// The signature type used by accounts/transactions.
=======
/// The signature type used by authorities.
pub type AuthoritySignature = ed25519::Signature;
/// The identity type used by authorities.
pub type AuthorityId = <AuthoritySignature as Verify>::Signer;
/// The signature type used by accounts/transactions.
>>>>>>> 41ccb19c
pub type AccountSignature = sr25519::Signature;
/// An identifier for an account on this system.
pub type AccountId = <AccountSignature as Verify>::Signer;
/// A simple hash type for all our hashing.
pub type Hash = H256;
/// The block number type used in this runtime.
pub type BlockNumber = u64;
/// Index of a transaction.
pub type Index = u64;
/// The item of a block digest.
pub type DigestItem = runtime_primitives::generic::DigestItem<H256, AuthorityId, AuthoritySignature>;
/// The digest of a block.
pub type Digest = runtime_primitives::generic::Digest<DigestItem>;
/// A test block.
pub type Block = runtime_primitives::generic::Block<Header, Extrinsic>;
/// A test block's header.
pub type Header = runtime_primitives::generic::Header<BlockNumber, BlakeTwo256, DigestItem>;

/// Run whatever tests we have.
pub fn run_tests(mut input: &[u8]) -> Vec<u8> {
	use runtime_io::print;

	print("run_tests...");
	let block = Block::decode(&mut input).unwrap();
	print("deserialized block.");
	let stxs = block.extrinsics.iter().map(Encode::encode).collect::<Vec<_>>();
	print("reserialized transactions.");
	[stxs.len() as u8].encode()
}

/// Changes trie configuration (optionally) used in tests.
pub fn changes_trie_config() -> primitives::ChangesTrieConfiguration {
	primitives::ChangesTrieConfiguration {
		digest_interval: 4,
		digest_levels: 2,
	}
}

/// A type that can not be decoded.
#[derive(PartialEq)]
pub struct DecodeFails<B: BlockT> {
	_phantom: PhantomData<B>,
}

impl<B: BlockT> Encode for DecodeFails<B> {
	fn encode(&self) -> Vec<u8> {
		Vec::new()
	}
}

impl<B: BlockT> DecodeFails<B> {
	/// Create a new instance.
	pub fn new() -> DecodeFails<B> {
		DecodeFails {
			_phantom: Default::default(),
		}
	}
}

impl<B: BlockT> Decode for DecodeFails<B> {
	fn decode<I: Input>(_: &mut I) -> Option<Self> {
		// decoding always fails
		None
	}
}

cfg_if! {
	if #[cfg(feature = "std")] {
		decl_runtime_apis! {
			#[api_version(2)]
			pub trait TestAPI {
				/// Return the balance of the given account id.
				fn balance_of(id: AccountId) -> u64;
				/// A benchmark function that adds one to the given value and returns the result.
				fn benchmark_add_one(val: &u64) -> u64;
				/// A benchmark function that adds one to each value in the given vector and returns the
				/// result.
				fn benchmark_vector_add_one(vec: &Vec<u64>) -> Vec<u64>;
				/// A function that always fails to convert a parameter between runtime and node.
				fn fail_convert_parameter(param: DecodeFails<Block>);
				/// A function that always fails to convert its return value between runtime and node.
				fn fail_convert_return_value() -> DecodeFails<Block>;
				/// A function for that the signature changed in version `2`.
				#[changed_in(2)]
				fn function_signature_changed() -> Vec<u64>;
				/// The new signature.
				fn function_signature_changed() -> u64;
				fn fail_on_native() -> u64;
				fn fail_on_wasm() -> u64;
				/// trie no_std testing
				fn use_trie() -> u64;
				fn benchmark_indirect_call() -> u64;
				fn benchmark_direct_call() -> u64;
			}
		}
	} else {
		decl_runtime_apis! {
			pub trait TestAPI {
				/// Return the balance of the given account id.
				fn balance_of(id: AccountId) -> u64;
				/// A benchmark function that adds one to the given value and returns the result.
				fn benchmark_add_one(val: &u64) -> u64;
				/// A benchmark function that adds one to each value in the given vector and returns the
				/// result.
				fn benchmark_vector_add_one(vec: &Vec<u64>) -> Vec<u64>;
				/// A function that always fails to convert a parameter between runtime and node.
				fn fail_convert_parameter(param: DecodeFails<Block>);
				/// A function that always fails to convert its return value between runtime and node.
				fn fail_convert_return_value() -> DecodeFails<Block>;
				/// In wasm we just emulate the old behavior.
				fn function_signature_changed() -> Vec<u64>;
				fn fail_on_native() -> u64;
				fn fail_on_wasm() -> u64;
				/// trie no_std testing
				fn use_trie() -> u64;
				fn benchmark_indirect_call() -> u64;
				fn benchmark_direct_call() -> u64;
			}
		}
	}
}

pub struct Runtime;

impl GetNodeBlockType for Runtime {
	type NodeBlock = Block;
}

impl GetRuntimeBlockType for Runtime {
	type RuntimeBlock = Block;
}

/// Adds one to the given input and returns the final result.
#[inline(never)]
fn benchmark_add_one(i: u64) -> u64 {
	i + 1
}

/// The `benchmark_add_one` function as function pointer.
#[cfg(not(feature = "std"))]
static BENCHMARK_ADD_ONE: runtime_io::ExchangeableFunction<fn(u64) -> u64> = runtime_io::ExchangeableFunction::new(benchmark_add_one);

fn code_using_trie() -> u64 {
	let pairs = [
		(b"0103000000000000000464".to_vec(), b"0400000000".to_vec()),
		(b"0103000000000000000469".to_vec(), b"0401000000".to_vec()),
	].to_vec();

	let mut mdb = PrefixedMemoryDB::default();
	let mut root = rstd::default::Default::default();
	let _ = {
		let v = &pairs;
		let mut t = TrieDBMut::<Blake2Hasher>::new(&mut mdb, &mut root);
		for i in 0..v.len() {
			let key: &[u8]= &v[i].0;
			let val: &[u8] = &v[i].1;
			t.insert(key, val).expect("static input");
		}
		t
	};

	let trie = TrieDB::<Blake2Hasher>::new(&mdb, &root).expect("on memory with static content");

	let iter = trie.iter().expect("static input");
	let mut iter_pairs = Vec::new();
	for pair in iter {
		let (key, value) = pair.expect("on memory with static content");
		iter_pairs.push((key, value.to_vec()));
	}
	iter_pairs.len() as u64
}

cfg_if! {
	if #[cfg(feature = "std")] {
		impl_runtime_apis! {
			impl client_api::Core<Block> for Runtime {
				fn version() -> RuntimeVersion {
					version()
				}

				fn execute_block(block: Block) {
					system::execute_block(block)
				}

				fn initialize_block(header: &<Block as BlockT>::Header) {
					system::initialize_block(header)
				}

				fn authorities() -> Vec<AuthorityId> {
					panic!("Deprecated, please use `AuthoritiesApi`.")
				}
			}

			impl client_api::Metadata<Block> for Runtime {
				fn metadata() -> OpaqueMetadata {
					unimplemented!()
				}
			}

			impl client_api::TaggedTransactionQueue<Block> for Runtime {
				fn validate_transaction(utx: <Block as BlockT>::Extrinsic) -> TransactionValidity {
					system::validate_transaction(utx)
				}
			}

			impl block_builder_api::BlockBuilder<Block> for Runtime {
				fn apply_extrinsic(extrinsic: <Block as BlockT>::Extrinsic) -> ApplyResult {
					system::execute_transaction(extrinsic)
				}

				fn finalize_block() -> <Block as BlockT>::Header {
					system::finalize_block()
				}

				fn inherent_extrinsics(_data: InherentData) -> Vec<<Block as BlockT>::Extrinsic> {
					vec![]
				}

				fn check_inherents(_block: Block, _data: InherentData) -> CheckInherentsResult {
					CheckInherentsResult::new()
				}

				fn random_seed() -> <Block as BlockT>::Hash {
					unimplemented!()
				}
			}

			impl self::TestAPI<Block> for Runtime {
				fn balance_of(id: AccountId) -> u64 {
					system::balance_of(id)
				}

				fn benchmark_add_one(val: &u64) -> u64 {
					val + 1
				}

				fn benchmark_vector_add_one(vec: &Vec<u64>) -> Vec<u64> {
					let mut vec = vec.clone();
					vec.iter_mut().for_each(|v| *v += 1);
					vec
				}

				fn fail_convert_parameter(_: DecodeFails<Block>) {}

				fn fail_convert_return_value() -> DecodeFails<Block> {
					DecodeFails::new()
				}

				fn function_signature_changed() -> u64 {
					1
				}

				fn fail_on_native() -> u64 {
					panic!("Failing because we are on native")
				}
				fn fail_on_wasm() -> u64 {
					1
				}

				fn use_trie() -> u64 {
					code_using_trie()
				}

				fn benchmark_indirect_call() -> u64 {
					let function = benchmark_add_one;
					(0..1000).fold(0, |p, i| p + function(i))
				}
				fn benchmark_direct_call() -> u64 {
					(0..1000).fold(0, |p, i| p + benchmark_add_one(i))
				}
			}

			impl consensus_aura::AuraApi<Block> for Runtime {
				fn slot_duration() -> u64 { 1 }
			}

			impl consensus_babe::BabeApi<Block> for Runtime {
				fn startup_data() -> consensus_babe::BabeConfiguration {
					consensus_babe::BabeConfiguration {
						slot_duration: 1,
						expected_block_time: 1,
						threshold: std::u64::MAX,
					}
				}
			}

			impl offchain_primitives::OffchainWorkerApi<Block> for Runtime {
				fn offchain_worker(block: u64) {
					let ex = Extrinsic::IncludeData(block.encode());
					runtime_io::submit_extrinsic(&ex)
				}
			}

			impl consensus_authorities::AuthoritiesApi<Block> for Runtime {
				fn authorities() -> Vec<AuthorityIdFor<Block>> {
					system::authorities()
				}
			}
		}
	} else {
		impl_runtime_apis! {
			impl client_api::Core<Block> for Runtime {
				fn version() -> RuntimeVersion {
					version()
				}

				fn execute_block(block: Block) {
					system::execute_block(block)
				}

				fn initialize_block(header: &<Block as BlockT>::Header) {
					system::initialize_block(header)
				}

				fn authorities() -> Vec<AuthorityId> {
					panic!("Deprecated, please use `AuthoritiesApi`.")
				}
			}

			impl client_api::Metadata<Block> for Runtime {
				fn metadata() -> OpaqueMetadata {
					unimplemented!()
				}
			}

			impl client_api::TaggedTransactionQueue<Block> for Runtime {
				fn validate_transaction(utx: <Block as BlockT>::Extrinsic) -> TransactionValidity {
					system::validate_transaction(utx)
				}
			}

			impl block_builder_api::BlockBuilder<Block> for Runtime {
				fn apply_extrinsic(extrinsic: <Block as BlockT>::Extrinsic) -> ApplyResult {
					system::execute_transaction(extrinsic)
				}

				fn finalize_block() -> <Block as BlockT>::Header {
					system::finalize_block()
				}

				fn inherent_extrinsics(_data: InherentData) -> Vec<<Block as BlockT>::Extrinsic> {
					vec![]
				}

				fn check_inherents(_block: Block, _data: InherentData) -> CheckInherentsResult {
					CheckInherentsResult::new()
				}

				fn random_seed() -> <Block as BlockT>::Hash {
					unimplemented!()
				}
			}

			impl self::TestAPI<Block> for Runtime {
				fn balance_of(id: AccountId) -> u64 {
					system::balance_of(id)
				}

				fn benchmark_add_one(val: &u64) -> u64 {
					val + 1
				}

				fn benchmark_vector_add_one(vec: &Vec<u64>) -> Vec<u64> {
					let mut vec = vec.clone();
					vec.iter_mut().for_each(|v| *v += 1);
					vec
				}

				fn fail_convert_parameter(_: DecodeFails<Block>) {}

				fn fail_convert_return_value() -> DecodeFails<Block> {
					DecodeFails::new()
				}

				fn function_signature_changed() -> Vec<u64> {
					let mut vec = Vec::new();
					vec.push(1);
					vec.push(2);
					vec
				}

				fn fail_on_native() -> u64 {
					1
				}

				fn fail_on_wasm() -> u64 {
					panic!("Failing because we are on wasm")
				}

				fn use_trie() -> u64 {
					code_using_trie()
				}

				fn benchmark_indirect_call() -> u64 {
					(0..10000).fold(0, |p, i| p + BENCHMARK_ADD_ONE.get()(i))
				}

				fn benchmark_direct_call() -> u64 {
					(0..10000).fold(0, |p, i| p + benchmark_add_one(i))
				}
			}

			impl consensus_aura::AuraApi<Block> for Runtime {
				fn slot_duration() -> u64 { 1 }
			}

			impl consensus_babe::BabeApi<Block> for Runtime {
				fn startup_data() -> consensus_babe::BabeConfiguration {
					consensus_babe::BabeConfiguration {
						slot_duration: 1,
						expected_block_time: 1,
						threshold: core::u64::MAX,
					}
				}
			}

			impl offchain_primitives::OffchainWorkerApi<Block> for Runtime {
				fn offchain_worker(block: u64) {
					let ex = Extrinsic::IncludeData(block.encode());
					runtime_io::submit_extrinsic(&ex)
				}
			}

			impl consensus_authorities::AuthoritiesApi<Block> for Runtime {
				fn authorities() -> Vec<AuthorityIdFor<Block>> {
					system::authorities()
				}
			}
		}
	}
}<|MERGE_RESOLUTION|>--- conflicted
+++ resolved
@@ -142,21 +142,11 @@
 	}
 }
 
-<<<<<<< HEAD
-// The identity type used by authorities.
-pub type AuthorityId = sr25519::Public;
-// The signature type used by authorities.
+/// The signature type used by authorities.
 pub type AuthoritySignature = sr25519::Signature;
-/// An identifier for an account on this system.
-pub type AccountId = sr25519::Public;
-// The signature type used by accounts/transactions.
-=======
-/// The signature type used by authorities.
-pub type AuthoritySignature = ed25519::Signature;
 /// The identity type used by authorities.
 pub type AuthorityId = <AuthoritySignature as Verify>::Signer;
 /// The signature type used by accounts/transactions.
->>>>>>> 41ccb19c
 pub type AccountSignature = sr25519::Signature;
 /// An identifier for an account on this system.
 pub type AccountId = <AccountSignature as Verify>::Signer;
